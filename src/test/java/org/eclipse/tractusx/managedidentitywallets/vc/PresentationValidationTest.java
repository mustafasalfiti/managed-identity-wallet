/*
 * *******************************************************************************
 *  Copyright (c) 2021,2023 Contributors to the Eclipse Foundation
 *
 *  See the NOTICE file(s) distributed with this work for additional
 *  information regarding copyright ownership.
 *
 *  This program and the accompanying materials are made available under the
 *  terms of the Apache License, Version 2.0 which is available at
 *  https://www.apache.org/licenses/LICENSE-2.0.
 *
 *  Unless required by applicable law or agreed to in writing, software
 *  distributed under the License is distributed on an "AS IS" BASIS, WITHOUT
 *  WARRANTIES OR CONDITIONS OF ANY KIND, either express or implied. See the
 *  License for the specific language governing permissions and limitations
 *  under the License.
 *
 *  SPDX-License-Identifier: Apache-2.0
 * ******************************************************************************
 */

package org.eclipse.tractusx.managedidentitywallets.vc;

import com.nimbusds.jwt.SignedJWT;
import lombok.*;
import org.eclipse.tractusx.managedidentitywallets.ManagedIdentityWalletsApplication;
import org.eclipse.tractusx.managedidentitywallets.config.MIWSettings;
import org.eclipse.tractusx.managedidentitywallets.config.TestContextInitializer;
import org.eclipse.tractusx.managedidentitywallets.constant.RestURI;
import org.eclipse.tractusx.managedidentitywallets.constant.StringPool;
import org.eclipse.tractusx.managedidentitywallets.dao.entity.Wallet;
import org.eclipse.tractusx.managedidentitywallets.dto.CreateWalletRequest;
import org.eclipse.tractusx.managedidentitywallets.dto.IssueMembershipCredentialRequest;
import org.eclipse.tractusx.managedidentitywallets.exception.WalletNotFoundProblem;
import org.eclipse.tractusx.managedidentitywallets.service.IssuersCredentialService;
import org.eclipse.tractusx.managedidentitywallets.service.PresentationService;
import org.eclipse.tractusx.managedidentitywallets.service.WalletService;
import org.eclipse.tractusx.managedidentitywallets.utils.AuthenticationUtils;
import org.eclipse.tractusx.ssi.lib.model.did.Did;
import org.eclipse.tractusx.ssi.lib.model.did.DidParser;
import org.eclipse.tractusx.ssi.lib.model.verifiable.credential.VerifiableCredential;
import org.eclipse.tractusx.ssi.lib.model.verifiable.presentation.VerifiablePresentation;
import org.eclipse.tractusx.ssi.lib.model.verifiable.presentation.VerifiablePresentationBuilder;
import org.eclipse.tractusx.ssi.lib.model.verifiable.presentation.VerifiablePresentationType;
import org.eclipse.tractusx.ssi.lib.serialization.SerializeUtil;
import org.junit.jupiter.api.*;
import org.springframework.beans.factory.annotation.Autowired;
import org.springframework.boot.test.context.SpringBootTest;
import org.springframework.boot.test.web.client.TestRestTemplate;
import org.springframework.http.HttpEntity;
import org.springframework.http.HttpHeaders;
import org.springframework.http.HttpMethod;
import org.springframework.http.ResponseEntity;
import org.springframework.test.context.ContextConfiguration;
import org.testcontainers.shaded.com.fasterxml.jackson.databind.DeserializationFeature;
import org.testcontainers.shaded.com.fasterxml.jackson.databind.ObjectMapper;

import java.net.URI;
import java.util.Base64;
import java.util.List;
import java.util.Map;
import java.util.UUID;

@SpringBootTest(webEnvironment = SpringBootTest.WebEnvironment.DEFINED_PORT, classes = {ManagedIdentityWalletsApplication.class})
@ContextConfiguration(initializers = {TestContextInitializer.class})
<<<<<<< HEAD
public class PresentationValidationTest {
=======
@Disabled("Disabled until Membership Credentials are Json-LD compliant")
class PresentationValidationTest {
>>>>>>> 49007117

    private static final ObjectMapper OBJECT_MAPPER = new ObjectMapper()
            .configure(DeserializationFeature.FAIL_ON_UNKNOWN_PROPERTIES, false);

    @Autowired
    private WalletService walletService;
    @Autowired
    private IssuersCredentialService issuersCredentialService;
    @Autowired
    private PresentationService presentationService;
    @Autowired
    private TestRestTemplate restTemplate;
    @Autowired
    private MIWSettings miwSettings;

    private final String bpnTenant_1 = UUID.randomUUID().toString();
    private final String bpnTenant_2 = UUID.randomUUID().toString();
    private String bpnOperator;
    private Did tenant_1;
    private Did tenant_2;
    private VerifiableCredential membershipCredential_1;
    private VerifiableCredential membershipCredential_2;

    @BeforeEach
    public void setup() {
        bpnOperator = miwSettings.authorityWalletBpn();

        CreateWalletRequest createWalletRequest = new CreateWalletRequest();
        createWalletRequest.setBpn(bpnTenant_1);
        createWalletRequest.setName("My Test Tenant Wallet");
        Wallet tenantWallet = walletService.createWallet(createWalletRequest);
        tenant_1 = DidParser.parse(tenantWallet.getDid());

        CreateWalletRequest createWalletRequest2 = new CreateWalletRequest();
        createWalletRequest2.setBpn(bpnTenant_2);
        createWalletRequest2.setName("My Test Tenant Wallet");
        Wallet tenantWallet2 = walletService.createWallet(createWalletRequest2);
        tenant_2 = DidParser.parse(tenantWallet2.getDid());

        IssueMembershipCredentialRequest issueMembershipCredentialRequest = new IssueMembershipCredentialRequest();
        issueMembershipCredentialRequest.setBpn(bpnTenant_1);
        membershipCredential_1 = issuersCredentialService.issueMembershipCredential(issueMembershipCredentialRequest, bpnOperator);

        IssueMembershipCredentialRequest issueMembershipCredentialRequest2 = new IssueMembershipCredentialRequest();
        issueMembershipCredentialRequest2.setBpn(bpnTenant_2);
        membershipCredential_2 = issuersCredentialService.issueMembershipCredential(issueMembershipCredentialRequest2, bpnOperator);
    }

    @AfterEach
    public void cleanUp() {
        try {
            Wallet tenantWallet = walletService.getWalletByIdentifier(bpnTenant_1, false, bpnOperator);
            walletService.delete(tenantWallet.getId());
        } catch (WalletNotFoundProblem e) {
            // ignore
        }
        try {
            Wallet tenantWallet = walletService.getWalletByIdentifier(bpnTenant_2, false, bpnOperator);
            walletService.delete(tenantWallet.getId());
        } catch (WalletNotFoundProblem e) {
            // ignore
        }
    }

    @Test
    void testSuccessfulValidation() {
        Map<String, Object> presentation = createPresentationJwt(membershipCredential_1, tenant_1);
        VerifiablePresentationValidationResponse response = validateJwtOfCredential(presentation);
        Assertions.assertTrue(response.valid);
    }

    @Test
<<<<<<< HEAD
    @SneakyThrows
    public void testSuccessfulValidationForMultipleVC() {
        final Map<String, Object> creationResponse = createPresentationJwt(List.of(membershipCredential_1, membershipCredential_2), tenant_1);
        // get the payload of the json web token
        final String encodedJwtPayload = ((String) creationResponse.get("vp")).split("\\.")[1];
        Map<String, Object> decodedJwtPayload = OBJECT_MAPPER.readValue(Base64.getUrlDecoder().decode(encodedJwtPayload), Map.class);
        VerifiablePresentation presentation = new VerifiablePresentation((Map) decodedJwtPayload.get("vp"));
        VerifiablePresentationValidationResponse response = validateJwtOfCredential(creationResponse);

        Assertions.assertTrue(response.valid);

        Assertions.assertEquals(2, presentation.getVerifiableCredentials().size());
    }

    @Test
    public void testValidationFailureOfCredentialWitInvalidExpirationDate() {
=======
    void testValidationFailureOfCredentialWitInvalidExpirationDate() {
>>>>>>> 49007117
        // test is related to this old issue where the signature check still succeeded
        // https://github.com/eclipse-tractusx/SSI-agent-lib/issues/4
        VerifiableCredential copyCredential = new VerifiableCredential(membershipCredential_1);
        // e.g. an attacker tries to extend the validity of a verifiable credential
        copyCredential.put(VerifiableCredential.EXPIRATION_DATE, "2500-09-30T22:00:00Z");
        Map<String, Object> presentation = createPresentationJwt(copyCredential, tenant_1);
        VerifiablePresentationValidationResponse response = validateJwtOfCredential(presentation);
        Assertions.assertFalse(response.valid);
    }


    @Test
    public void testValidationFailureOfCredentialWitInvalidExpirationDateInSecondCredential() {
        // test is related to this old issue where the signature check still succeeded
        // https://github.com/eclipse-tractusx/SSI-agent-lib/issues/4
        final VerifiableCredential copyCredential = new VerifiableCredential(membershipCredential_1);
        // e.g. an attacker tries to extend the validity of a verifiable credential
        copyCredential.put(VerifiableCredential.EXPIRATION_DATE, "2500-09-30T22:00:00Z");
        final Map<String, Object> presentation = createPresentationJwt(List.of(membershipCredential_1, copyCredential), tenant_1);
        VerifiablePresentationValidationResponse response = validateJwtOfCredential(presentation);
        Assertions.assertFalse(response.valid);
    }

    @Test
    @SneakyThrows
    void testValidationFailureOfPresentationPayloadManipulation() {
        Map<String, Object> presentation = createPresentationJwt(membershipCredential_1, tenant_1);

        String jwt = (String) presentation.get(StringPool.VP);
        String payload = jwt.split("\\.")[1];
        Base64.Decoder decoder = Base64.getUrlDecoder();
        Base64.Encoder encoder = Base64.getUrlEncoder();

        byte[] payloadDecoded = decoder.decode(payload);
        Map<String, Object> payloadMap = OBJECT_MAPPER.readValue(payloadDecoded, Map.class);

        // replace with credential of another tenant
        VerifiablePresentation newPresentation = new VerifiablePresentationBuilder()
                .context(List.of(VerifiablePresentation.DEFAULT_CONTEXT))
                .id(URI.create(UUID.randomUUID().toString()))
                .type(List.of(VerifiablePresentationType.VERIFIABLE_PRESENTATION))
                .verifiableCredentials(List.of(membershipCredential_2))
                .build();
        payloadMap.put("vp", newPresentation);
        String newPayloadJson = OBJECT_MAPPER.writeValueAsString(payloadMap);
        String newPayloadEncoded = encoder.encodeToString(newPayloadJson.getBytes());

        String newJwt = jwt.split("\\.")[0] + "." + newPayloadEncoded + "." + jwt.split("\\.")[2];

        VerifiablePresentationValidationResponse response = validateJwtOfCredential(Map.of(
                StringPool.VP, newJwt
        ));
        Assertions.assertNotEquals(jwt, newJwt);
        Assertions.assertFalse(response.valid, String.format("The validation should fail because the vp is manipulated.\nOriginal JWT: %s\nNew JWT: %s", jwt, newJwt));
    }

    @SneakyThrows
    private VerifiablePresentationValidationResponse validateJwtOfCredential(Map<String, Object> presentationJwt) {
        HttpHeaders headers = AuthenticationUtils.getValidUserHttpHeaders(miwSettings.authorityWalletBpn());
        headers.set("Content-Type", "application/json");
        HttpEntity<Map> entity = new HttpEntity<>(presentationJwt, headers);

        ResponseEntity<String> response = restTemplate.exchange(RestURI.API_PRESENTATIONS_VALIDATION + "?asJwt=true", HttpMethod.POST, entity, String.class);

        if (response.getStatusCode().is2xxSuccessful()) {
            return OBJECT_MAPPER.readValue(response.getBody(), VerifiablePresentationValidationResponse.class);
        }

        throw new RuntimeException(String.format("JWT:\n%s\nResponse: %s",
                SerializeUtil.toPrettyJson(presentationJwt),
                OBJECT_MAPPER.writeValueAsString(response)));
    }

    private Map<String, Object> createPresentationJwt(List<VerifiableCredential> verifiableCredential, Did issuer) {
        return presentationService.createPresentation(Map.of(StringPool.VERIFIABLE_CREDENTIALS, verifiableCredential),
                true, issuer.toString(), issuer.toString());
    }

    private Map<String, Object> createPresentationJwt(VerifiableCredential verifiableCredential, Did issuer) {
        return presentationService.createPresentation(Map.of(StringPool.VERIFIABLE_CREDENTIALS, List.of(verifiableCredential)),
                true, issuer.toString(), issuer.toString());
    }

    @Getter
    @Setter
    @Builder
    @AllArgsConstructor
    @NoArgsConstructor
    private static class VerifiablePresentationValidationResponse {
        boolean valid;
        String vp;
//        boolean validateJWTExpiryDate;
    }
}<|MERGE_RESOLUTION|>--- conflicted
+++ resolved
@@ -63,12 +63,7 @@
 
 @SpringBootTest(webEnvironment = SpringBootTest.WebEnvironment.DEFINED_PORT, classes = {ManagedIdentityWalletsApplication.class})
 @ContextConfiguration(initializers = {TestContextInitializer.class})
-<<<<<<< HEAD
-public class PresentationValidationTest {
-=======
-@Disabled("Disabled until Membership Credentials are Json-LD compliant")
 class PresentationValidationTest {
->>>>>>> 49007117
 
     private static final ObjectMapper OBJECT_MAPPER = new ObjectMapper()
             .configure(DeserializationFeature.FAIL_ON_UNKNOWN_PROPERTIES, false);
@@ -141,7 +136,6 @@
     }
 
     @Test
-<<<<<<< HEAD
     @SneakyThrows
     public void testSuccessfulValidationForMultipleVC() {
         final Map<String, Object> creationResponse = createPresentationJwt(List.of(membershipCredential_1, membershipCredential_2), tenant_1);
@@ -158,9 +152,6 @@
 
     @Test
     public void testValidationFailureOfCredentialWitInvalidExpirationDate() {
-=======
-    void testValidationFailureOfCredentialWitInvalidExpirationDate() {
->>>>>>> 49007117
         // test is related to this old issue where the signature check still succeeded
         // https://github.com/eclipse-tractusx/SSI-agent-lib/issues/4
         VerifiableCredential copyCredential = new VerifiableCredential(membershipCredential_1);
@@ -252,6 +243,5 @@
     private static class VerifiablePresentationValidationResponse {
         boolean valid;
         String vp;
-//        boolean validateJWTExpiryDate;
     }
 }