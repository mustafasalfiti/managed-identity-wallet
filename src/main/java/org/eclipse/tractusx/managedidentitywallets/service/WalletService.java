/*
 * *******************************************************************************
 *  Copyright (c) 2021,2023 Contributors to the Eclipse Foundation
 *
 *  See the NOTICE file(s) distributed with this work for additional
 *  information regarding copyright ownership.
 *
 *  This program and the accompanying materials are made available under the
 *  terms of the Apache License, Version 2.0 which is available at
 *  https://www.apache.org/licenses/LICENSE-2.0.
 *
 *  Unless required by applicable law or agreed to in writing, software
 *  distributed under the License is distributed on an "AS IS" BASIS, WITHOUT
 *  WARRANTIES OR CONDITIONS OF ANY KIND, either express or implied. See the
 *  License for the specific language governing permissions and limitations
 *  under the License.
 *
 *  SPDX-License-Identifier: Apache-2.0
 * ******************************************************************************
 */

package org.eclipse.tractusx.managedidentitywallets.service;

import com.google.crypto.tink.subtle.Base64;
import com.smartsensesolutions.java.commons.FilterRequest;
import com.smartsensesolutions.java.commons.base.repository.BaseRepository;
import com.smartsensesolutions.java.commons.base.service.BaseService;
import com.smartsensesolutions.java.commons.sort.Sort;
import com.smartsensesolutions.java.commons.sort.SortType;
import com.smartsensesolutions.java.commons.specification.SpecificationUtil;
import jakarta.annotation.PostConstruct;
import lombok.RequiredArgsConstructor;
import lombok.SneakyThrows;
import lombok.extern.slf4j.Slf4j;
import org.bouncycastle.crypto.params.Ed25519PrivateKeyParameters;
import org.bouncycastle.crypto.params.Ed25519PublicKeyParameters;
<<<<<<< HEAD
import org.bouncycastle.crypto.util.PrivateKeyFactory;
import org.bouncycastle.crypto.util.PrivateKeyInfoFactory;
import org.bouncycastle.crypto.util.PublicKeyFactory;
import org.bouncycastle.crypto.util.SubjectPublicKeyInfoFactory;
import org.bouncycastle.jcajce.provider.asymmetric.edec.KeyPairGeneratorSpi;
import org.bouncycastle.openssl.jcajce.JcaPEMWriter;
=======
import org.bouncycastle.util.io.pem.PemObject;
import org.bouncycastle.util.io.pem.PemWriter;
>>>>>>> a9838ce1
import org.eclipse.tractusx.managedidentitywallets.config.MIWSettings;
import org.eclipse.tractusx.managedidentitywallets.constant.StringPool;
import org.eclipse.tractusx.managedidentitywallets.dao.entity.HoldersCredential;
import org.eclipse.tractusx.managedidentitywallets.dao.entity.Wallet;
import org.eclipse.tractusx.managedidentitywallets.dao.entity.WalletKey;
import org.eclipse.tractusx.managedidentitywallets.dao.repository.HoldersCredentialRepository;
import org.eclipse.tractusx.managedidentitywallets.dao.repository.WalletRepository;
import org.eclipse.tractusx.managedidentitywallets.dto.CreateWalletRequest;
import org.eclipse.tractusx.managedidentitywallets.exception.BadDataException;
import org.eclipse.tractusx.managedidentitywallets.exception.DuplicateWalletProblem;
import org.eclipse.tractusx.managedidentitywallets.exception.ForbiddenException;
import org.eclipse.tractusx.managedidentitywallets.utils.EncryptionUtils;
import org.eclipse.tractusx.managedidentitywallets.utils.Validate;
<<<<<<< HEAD
=======
import org.eclipse.tractusx.ssi.lib.crypt.ed25519.Ed25519Key;
>>>>>>> a9838ce1
import org.eclipse.tractusx.ssi.lib.crypt.ed25519.Ed25519KeySet;
import org.eclipse.tractusx.ssi.lib.crypt.jwk.JsonWebKey;
import org.eclipse.tractusx.ssi.lib.did.web.DidWebFactory;
import org.eclipse.tractusx.ssi.lib.model.MultibaseString;
import org.eclipse.tractusx.ssi.lib.model.base.MultibaseFactory;
import org.eclipse.tractusx.ssi.lib.model.did.*;
import org.eclipse.tractusx.ssi.lib.model.verifiable.credential.VerifiableCredential;
import org.eclipse.tractusx.ssi.lib.model.verifiable.credential.VerifiableCredentialType;
import org.springframework.data.domain.Page;
import org.springframework.stereotype.Service;
import org.springframework.transaction.annotation.Isolation;
import org.springframework.transaction.annotation.Propagation;
import org.springframework.transaction.annotation.Transactional;

import java.io.StringWriter;
import java.security.KeyPair;
import java.security.PrivateKey;
import java.security.PublicKey;
import java.security.SecureRandom;
import java.util.ArrayList;
import java.util.List;
import java.util.Map;

/**
 * The type Wallet service.
 */
@Service
@Slf4j
@RequiredArgsConstructor
public class WalletService extends BaseService<Wallet, Long> {


    private final WalletRepository walletRepository;

    private final MIWSettings miwSettings;

    private final EncryptionUtils encryptionUtils;

    private final WalletKeyService walletKeyService;

    private final HoldersCredentialRepository holdersCredentialRepository;

    private final SpecificationUtil<Wallet> walletSpecificationUtil;

    private final IssuersCredentialService issuersCredentialService;

    private final CommonService commonService;


    @Override
    protected BaseRepository<Wallet, Long> getRepository() {
        return walletRepository;
    }

    @Override
    protected SpecificationUtil<Wallet> getSpecificationUtil() {
        return walletSpecificationUtil;
    }

    /**
     * Store credential map.
     *
     * @param data       the data
     * @param identifier the identifier
     * @param callerBpn  the caller bpn
     * @return the map
     */
    public Map<String, String> storeCredential(Map<String, Object> data, String identifier, String callerBpn) {
        VerifiableCredential verifiableCredential = new VerifiableCredential(data);
        Wallet wallet = getWalletByIdentifier(identifier);

        //validate BPN access
        Validate.isFalse(callerBpn.equalsIgnoreCase(wallet.getBpn())).launch(new ForbiddenException("Wallet BPN is not matching with request BPN(from the token)"));

        //check type
        Validate.isTrue(verifiableCredential.getTypes().isEmpty()).launch(new BadDataException("Invalid types provided in credentials"));

        List<String> cloneTypes = new ArrayList<>(verifiableCredential.getTypes());
        cloneTypes.remove(VerifiableCredentialType.VERIFIABLE_CREDENTIAL);

        holdersCredentialRepository.save(HoldersCredential.builder()
                .holderDid(wallet.getDid())
                .issuerDid(verifiableCredential.getIssuer().toString())
                .type(String.join(",", cloneTypes))
                .data(verifiableCredential)
                .selfIssued(false)
                .stored(true)  //credential is stored(not issued by MIW)
                .credentialId(verifiableCredential.getId().toString())
                .build());
        return Map.of("message", String.format("Credential with id %s has been successfully stored", verifiableCredential.getId()));
    }


    private Wallet getWalletByIdentifier(String identifier) {
        return commonService.getWalletByIdentifier(identifier);
    }

    /**
     * Gets wallet by identifier.
     *
     * @param identifier      the identifier
     * @param withCredentials the with credentials
     * @param callerBpn       the caller bpn
     * @return the wallet by identifier
     */
    public Wallet getWalletByIdentifier(String identifier, boolean withCredentials, String callerBpn) {
        Wallet wallet = getWalletByIdentifier(identifier);

        //validate BPN access
        Validate.isFalse(callerBpn.equalsIgnoreCase(wallet.getBpn())).launch(new ForbiddenException("Wallet BPN is not matching with request BPN(from the token)"));

        if (withCredentials) {
            wallet.setVerifiableCredentials(holdersCredentialRepository.getCredentialsByHolder(wallet.getDid()));
        }
        return wallet;
    }


    /**
     * Gets wallets.
     *
     * @param pageNumber the page number
     * @param size       the size
     * @param sortColumn the sort column
     * @param sortType   the sort type
     * @return the wallets
     */
    public Page<Wallet> getWallets(int pageNumber, int size, String sortColumn, String sortType) {
        FilterRequest filterRequest = new FilterRequest();
        filterRequest.setSize(size);
        filterRequest.setPage(pageNumber);

        Sort sort = new Sort();
        sort.setColumn(sortColumn);
        sort.setSortType(SortType.valueOf(sortType.toUpperCase()));
        filterRequest.setSort(sort);
        return filter(filterRequest);
    }

    /**
     * Create wallet wallet.
     *
     * @param request the request
     * @return the wallet
     */
    @SneakyThrows
    @Transactional(isolation = Isolation.READ_UNCOMMITTED, propagation = Propagation.REQUIRED)
    public Wallet createWallet(CreateWalletRequest request) {
        return createWallet(request, false);
    }

    /**
     * Create wallet.
     *
     * @param request the request
     * @return the wallet
     */
    @SneakyThrows
    private Wallet createWallet(CreateWalletRequest request, boolean authority) {
        validateCreateWallet(request);

        //create private key pair
        Ed25519KeySet keyPair = createKeyPair();

        //create did json
        Did did = DidWebFactory.fromHostnameAndPath(miwSettings.host(), request.getBpn());

        //Extracting keys
        Ed25519Key privateKey = Ed25519Key.asPrivateKey(keyPair.getPrivateKey());
        Ed25519Key publicKey = Ed25519Key.asPublicKey(keyPair.getPublicKey());
        MultibaseString publicKeyBase = MultibaseFactory.create(publicKey.getEncoded());

        //Building Verification Methods:
<<<<<<< HEAD
        List<VerificationMethod> verificationMethods = new ArrayList<>();
        Ed25519VerificationMethodBuilder builder = new Ed25519VerificationMethodBuilder();
        Ed25519VerificationMethod key =
                builder
                        .id(did.toUri())
                        .controller(did.toUri())
                        .publicKeyMultiBase(publicKeyBase)
                        .build();
        verificationMethods.add(key);
=======
        // JWK
        JsonWebKey jwk = JsonWebKey.fromED21559("", publicKey.getEncoded(), privateKey.getEncoded());
        JWKVerificationMethod jwkVerificationMethod =
                new JWKVerificationMethodBuilder().did(did).jwk(jwk).build();
>>>>>>> a9838ce1

        DidDocumentBuilder didDocumentBuilder = new DidDocumentBuilder();
        didDocumentBuilder.id(did.toUri());
        didDocumentBuilder.verificationMethods(List.of(jwkVerificationMethod));
        DidDocument didDocument = didDocumentBuilder.build();
        didDocument = DidDocument.fromJson(didDocument.toJson());
        log.debug("did document created for bpn ->{}", request.getBpn());

        //Save wallet
        Wallet wallet = create(Wallet.builder()
                .didDocument(didDocument)
                .bpn(request.getBpn())
                .name(request.getName())
                .did(did.toUri().toString())
                .algorithm(StringPool.ED_25519)
                .build());

        //Save key
        walletKeyService.getRepository().save(WalletKey.builder()
                .walletId(wallet.getId())
                .referenceKey("dummy ref key")  //TODO removed once vault setup is ready
                .vaultAccessToken("dummy vault access token") ////TODO removed once vault setup is ready
                .privateKey(encryptionUtils.encrypt(getPrivateKeyString(keyPair.getPrivateKey())))
                .publicKey(encryptionUtils.encrypt(getPublicKeyString(keyPair.getPublicKey())))
                .build());
        log.debug("Wallet created for bpn ->{}", request.getBpn());

        Wallet issuerWallet = walletRepository.getByBpn(miwSettings.authorityWalletBpn());

        //issue BPN credentials
        issuersCredentialService.issueBpnCredential(issuerWallet, wallet, authority);

        return wallet;
    }

    /**
     * Create authority wallet on application start up, skip if already created.
     */
    @PostConstruct
    @Transactional(isolation = Isolation.READ_UNCOMMITTED, propagation = Propagation.REQUIRED)
    public void createAuthorityWallet() {
        if (!walletRepository.existsByBpn(miwSettings.authorityWalletBpn())) {
            CreateWalletRequest request = CreateWalletRequest.builder()
                    .name(miwSettings.authorityWalletName())
                    .bpn(miwSettings.authorityWalletBpn())
                    .build();
            createWallet(request, true);
            log.info("Authority wallet created with bpn {}", miwSettings.authorityWalletBpn());
        } else {
            log.info("Authority wallet exists with bpn {}", miwSettings.authorityWalletBpn());
        }
    }

    private void validateCreateWallet(CreateWalletRequest request) {
        boolean exist = walletRepository.existsByBpn(request.getBpn());
        if (exist) {
            throw new DuplicateWalletProblem("Wallet is already exists for bpn " + request.getBpn());
        }

    }

    @SneakyThrows
    private Ed25519KeySet createKeyPair() {
        KeyPairGeneratorSpi.Ed25519 ed25519 = new KeyPairGeneratorSpi.Ed25519();
        ed25519.initialize(256, new SecureRandom());
        KeyPair keyPair = ed25519.generateKeyPair();
        PublicKey PubKey = keyPair.getPublic();
        PrivateKey PivKey = keyPair.getPrivate();
        Ed25519PrivateKeyParameters ed25519PrivateKeyParameters =
                (Ed25519PrivateKeyParameters) PrivateKeyFactory.createKey(PivKey.getEncoded());
        Ed25519PublicKeyParameters publicKeyParameters =
                (Ed25519PublicKeyParameters) PublicKeyFactory.createKey(PubKey.getEncoded());

        byte[] privateKeyBytes = ed25519PrivateKeyParameters.getEncoded();
        byte[] publicKeyBytes = publicKeyParameters.getEncoded();
        return new Ed25519KeySet(privateKeyBytes, publicKeyBytes);
    }

    @SneakyThrows
    private String getPrivateKeyString(byte[] privateKeyBytes) {
        StringWriter stringWriter = new StringWriter();
        PemWriter pemWriter = new PemWriter(stringWriter);
        pemWriter.writeObject(new PemObject("PRIVATE KEY", privateKeyBytes));
        pemWriter.flush();
        pemWriter.close();
        return stringWriter.toString();
    }

    @SneakyThrows
    private String getPublicKeyString(byte[] publicKeyBytes) {
        StringWriter stringWriter = new StringWriter();
        PemWriter pemWriter = new PemWriter(stringWriter);
        pemWriter.writeObject(new PemObject("PUBLIC KEY", publicKeyBytes));
        pemWriter.flush();
        pemWriter.close();
        return stringWriter.toString();
    }

}<|MERGE_RESOLUTION|>--- conflicted
+++ resolved
@@ -21,7 +21,6 @@
 
 package org.eclipse.tractusx.managedidentitywallets.service;
 
-import com.google.crypto.tink.subtle.Base64;
 import com.smartsensesolutions.java.commons.FilterRequest;
 import com.smartsensesolutions.java.commons.base.repository.BaseRepository;
 import com.smartsensesolutions.java.commons.base.service.BaseService;
@@ -32,19 +31,8 @@
 import lombok.RequiredArgsConstructor;
 import lombok.SneakyThrows;
 import lombok.extern.slf4j.Slf4j;
-import org.bouncycastle.crypto.params.Ed25519PrivateKeyParameters;
-import org.bouncycastle.crypto.params.Ed25519PublicKeyParameters;
-<<<<<<< HEAD
-import org.bouncycastle.crypto.util.PrivateKeyFactory;
-import org.bouncycastle.crypto.util.PrivateKeyInfoFactory;
-import org.bouncycastle.crypto.util.PublicKeyFactory;
-import org.bouncycastle.crypto.util.SubjectPublicKeyInfoFactory;
-import org.bouncycastle.jcajce.provider.asymmetric.edec.KeyPairGeneratorSpi;
-import org.bouncycastle.openssl.jcajce.JcaPEMWriter;
-=======
 import org.bouncycastle.util.io.pem.PemObject;
 import org.bouncycastle.util.io.pem.PemWriter;
->>>>>>> a9838ce1
 import org.eclipse.tractusx.managedidentitywallets.config.MIWSettings;
 import org.eclipse.tractusx.managedidentitywallets.constant.StringPool;
 import org.eclipse.tractusx.managedidentitywallets.dao.entity.HoldersCredential;
@@ -58,15 +46,11 @@
 import org.eclipse.tractusx.managedidentitywallets.exception.ForbiddenException;
 import org.eclipse.tractusx.managedidentitywallets.utils.EncryptionUtils;
 import org.eclipse.tractusx.managedidentitywallets.utils.Validate;
-<<<<<<< HEAD
-=======
-import org.eclipse.tractusx.ssi.lib.crypt.ed25519.Ed25519Key;
->>>>>>> a9838ce1
-import org.eclipse.tractusx.ssi.lib.crypt.ed25519.Ed25519KeySet;
+import org.eclipse.tractusx.ssi.lib.crypt.IKeyGenerator;
+import org.eclipse.tractusx.ssi.lib.crypt.KeyPair;
 import org.eclipse.tractusx.ssi.lib.crypt.jwk.JsonWebKey;
+import org.eclipse.tractusx.ssi.lib.crypt.x21559.x21559Generator;
 import org.eclipse.tractusx.ssi.lib.did.web.DidWebFactory;
-import org.eclipse.tractusx.ssi.lib.model.MultibaseString;
-import org.eclipse.tractusx.ssi.lib.model.base.MultibaseFactory;
 import org.eclipse.tractusx.ssi.lib.model.did.*;
 import org.eclipse.tractusx.ssi.lib.model.verifiable.credential.VerifiableCredential;
 import org.eclipse.tractusx.ssi.lib.model.verifiable.credential.VerifiableCredentialType;
@@ -77,10 +61,6 @@
 import org.springframework.transaction.annotation.Transactional;
 
 import java.io.StringWriter;
-import java.security.KeyPair;
-import java.security.PrivateKey;
-import java.security.PublicKey;
-import java.security.SecureRandom;
 import java.util.ArrayList;
 import java.util.List;
 import java.util.Map;
@@ -224,33 +204,15 @@
         validateCreateWallet(request);
 
         //create private key pair
-        Ed25519KeySet keyPair = createKeyPair();
+        IKeyGenerator keyGenerator = new x21559Generator();
+        KeyPair keyPair = keyGenerator.generateKey();
 
         //create did json
         Did did = DidWebFactory.fromHostnameAndPath(miwSettings.host(), request.getBpn());
 
-        //Extracting keys
-        Ed25519Key privateKey = Ed25519Key.asPrivateKey(keyPair.getPrivateKey());
-        Ed25519Key publicKey = Ed25519Key.asPublicKey(keyPair.getPublicKey());
-        MultibaseString publicKeyBase = MultibaseFactory.create(publicKey.getEncoded());
-
-        //Building Verification Methods:
-<<<<<<< HEAD
-        List<VerificationMethod> verificationMethods = new ArrayList<>();
-        Ed25519VerificationMethodBuilder builder = new Ed25519VerificationMethodBuilder();
-        Ed25519VerificationMethod key =
-                builder
-                        .id(did.toUri())
-                        .controller(did.toUri())
-                        .publicKeyMultiBase(publicKeyBase)
-                        .build();
-        verificationMethods.add(key);
-=======
-        // JWK
-        JsonWebKey jwk = JsonWebKey.fromED21559("", publicKey.getEncoded(), privateKey.getEncoded());
+        JsonWebKey jwk = new JsonWebKey("", keyPair.getPublicKey(), keyPair.getPrivateKey());
         JWKVerificationMethod jwkVerificationMethod =
                 new JWKVerificationMethodBuilder().did(did).jwk(jwk).build();
->>>>>>> a9838ce1
 
         DidDocumentBuilder didDocumentBuilder = new DidDocumentBuilder();
         didDocumentBuilder.id(did.toUri());
@@ -268,13 +230,14 @@
                 .algorithm(StringPool.ED_25519)
                 .build());
 
+
         //Save key
         walletKeyService.getRepository().save(WalletKey.builder()
                 .walletId(wallet.getId())
                 .referenceKey("dummy ref key")  //TODO removed once vault setup is ready
                 .vaultAccessToken("dummy vault access token") ////TODO removed once vault setup is ready
-                .privateKey(encryptionUtils.encrypt(getPrivateKeyString(keyPair.getPrivateKey())))
-                .publicKey(encryptionUtils.encrypt(getPublicKeyString(keyPair.getPublicKey())))
+                .privateKey(encryptionUtils.encrypt(getPrivateKeyString(keyPair.getPrivateKey().asByte())))
+                .publicKey(encryptionUtils.encrypt(getPublicKeyString(keyPair.getPublicKey().asByte())))
                 .build());
         log.debug("Wallet created for bpn ->{}", request.getBpn());
 
@@ -311,7 +274,7 @@
         }
 
     }
-
+/*
     @SneakyThrows
     private Ed25519KeySet createKeyPair() {
         KeyPairGeneratorSpi.Ed25519 ed25519 = new KeyPairGeneratorSpi.Ed25519();
@@ -327,7 +290,7 @@
         byte[] privateKeyBytes = ed25519PrivateKeyParameters.getEncoded();
         byte[] publicKeyBytes = publicKeyParameters.getEncoded();
         return new Ed25519KeySet(privateKeyBytes, publicKeyBytes);
-    }
+    }*/
 
     @SneakyThrows
     private String getPrivateKeyString(byte[] privateKeyBytes) {
