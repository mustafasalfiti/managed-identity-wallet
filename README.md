# Managed Identity Wallets <a id="introduction"></a>

This repository is part of the overarching Catena-X project, and more specifically
developed within the Catena-X Core Agile Release Train.

The Managed Identity Wallets (MIW) service implements the Self-Sovereign-Identity (SSI)
readiness by providing a wallet hosting platform including a DID resolver,
service endpoints and the company wallets itself.

Technically this project is developed using the [ktor](https://ktor.io) Microservices
framework and thus the Kotlin language. It is using [gradle](https://gradle.org/) as
<<<<<<< HEAD
build system. To store the wallets and communicate with an external ledger MIW is using
[Aries Cloud Agent Python](https://github.com/hyperledger/aries-cloudagent-python) with
it's [multi-tenant feature](https://github.com/hyperledger/aries-cloudagent-python/blob/main/Multitenancy.md)
and [JSON-LD credential](https://github.com/hyperledger/aries-cloudagent-python/blob/main/JsonLdCredentials.md)
To support credential revocation MIW is using the revocation service within the [GXFS Notarization API/Service](https://gitlab.com/gaia-x/data-infrastructure-federation-services/not/notarization-service/-/tree/main/services/revocation)

> **Warning**
> This is not yet ready for production usage, as
> [Aries Cloud Agent Python](https://github.com/hyperledger/aries-cloudagent-python)
> does not support `did:indy` resolution yet. This disclaimer will be removed,
> once it is available.

# Developer Documentation

To run MIW locally, this section describes the tooling as well as
the local development setup.
## Tooling

Following tools the MIW development team used successfully:

| Area        | Tool               | Download Link    | Comment     |
|-------------|--------------------|------------------|-------------|
| IDE         | IntelliJ           | https://www.jetbrains.com/idea/download/ | Additionally the [envfile plugin](https://plugins.jetbrains.com/plugin/7861-envfile) is suggested |
|             | Visual Studio Code | https://code.visualstudio.com/download | Test with version 1.71.2, additionally Git, Kotlin, Kubernetes plugins are suggested |
| Build       | Gradle             | https://gradle.org/install/ | Tested with version 7.3.3 |
| Runtime     | Docker Desktop     | https://www.docker.com/products/docker-desktop/ | |
|             | Rancher Desktop    | https://rancherdesktop.io | Tested with version 1.5.1, and Docker cli version `Docker version 20.10.17-rd, build c2e4e01` and Docker Compose cli version `Docker Compose version v2.6.1` |
| API Testing | Postman            | https://www.postman.com/downloads/ | Tested with version 9.31.0 |
| Database    | DBeaver            | https://dbeaver.io/ | Tested with version 22.2.0.202209051344 |

## Environment Variables <a id= "environmentVariables"></a>

Please see the file `.env.example` for the environment examples that are used
below. Here a few hints on how to set it up:

| Key                       | Type   | Description |
|---------------------------|--------|-------------|
| `CX_DB_JDBC_URL`          | URL    | database connection string, most commonly postgreSQL is used |
| `CX_DB_JDBC_DRIVER`       | URL    | database driver to use, most commonly postgreSQL is used |
| `CX_AUTH_JWKS_URL`        | URL    | IAM certs url |
| `CX_AUTH_ISSUER_URL`      | URL    | IAM token issuer url |
| `CX_AUTH_REALM`           | String | IAM realm |
| `CX_AUTH_ROLE_MAPPINGS`   | String | IAM role mapping |
| `CX_AUTH_RESOURCE_ID`     | String | IAM resource id |
| `CX_AUTH_CLIENT_ID`       | String | IAM client id |
| `CX_AUTH_CLIENT_SECRET`   | String | It can be extracted from keycloak under *realms* &gt;*catenax* &gt; *clients* &gt; *ManagedIdentityWallets* &gt; *credentials* |
| `APP_VERSION`             | String | application version, this should be in-line with the version in the deployment |
| `ACAPY_API_ADMIN_URL`     | String | admin url of ACA-Py |
| `ACAPY_ADMIN_API_KEY`     | String | admin api key of ACA-Py endpoints |
| `ACAPY_NETWORK_IDENTIFIER`| String | Hyperledger Indy name space |
| `CX_BPN`                  | String | BPN of the base wallet, this wallet is the first to create |
| `BPDM_DATAPOOL_URL`       | String | BPDM data pool API endpoint |
| `BPDM_AUTH_CLIENT_ID`     | String | client id for accessing the BPDM data pool endpoint |
| `BPDM_AUTH_CLIENT_SECRET` | String | client secret for accessing the BPDM data pool endpoint |
| `BPDM_AUTH_GRANT_TYPE`    | String | grant type for accessing the BPDM data pool endpoint |
| `BPDM_AUTH_SCOPE`         | String | openid scope for accessing the BPDM data pool endpoint |
| `BPDM_AUTH_URL`           | String | IAM url to get the access token for BPDM data pool endpoint |
| `BPDM_PULL_DATA_AT_HOUR`  | String | At which hour (24-hour clock) the cron job should pull the data from the BPDM data pool |
| `REVOCATION_URL`          | String | URL of the revocation service |
| `REVOCATION_CREATE_STATUS_LIST_CREDENTIAL_AT_HOUR` | String | At which hour (24-hour clock) the cron job should issue/update status-list credentials |

## Local Development Setup

To get a full development environment up (first with a in-memory database)
run following these steps:

1. Clone the GitHub repository

    ```bash
    git clone https://github.com/catenax-ng/product-core-managed-identity-wallets.git
    cd product-core-managed-identity-wallets
=======
build system.

# Table of contents

1. [Introduction](#introduction)
2. [Used Technologies](#usedtechnologies)
3. [Local Deployment Toolstack](#deploymentwithIntellij)
4. [Steps for initial lokal Deployment and Wallet Creation](#initialDeploymentandWalletCreation)
5. [Building with gradle](#buildingWithGradle)
6. [Running locally with gradle (MacOS)](#runningLocallyWithGradle)
   1. [Under IntelliJ](#underIntelliJ)
7. [Building and running the Docker image](#buildingAndRunningTheDockerImage)
8. [Environment variable setup](#environmentVariableSetup)
9. [Local development environment](#localDevelopmentEnvironment)
    1. [Aca-Py Docker Image](#acapyDockerImage)
    2. [Start up Docker Containers for Postgres, Keycloak and AcaPy](#startupDockerContainers)
    3. [IntelliJ Development Setup](#intellijDevelopmentSetup)
    4. [Initial Wallet Setup](#initialWalletSetup)
10. [Testing GitHub actions locally](#testingGitHubActionsLocally)
11. [Setting up progresql database](#settingUpPostgresSqlDatabase)
12. [Generate DID from Seed](#generateDIDFromSEED)
13. [Tests](#tests)
12. [Dashboard](#dashboard)
13. [Future](#future)
14. [Further Notes](#furtherNotes)
15. [Helm Setup and Auto Deployment](#helmSetupAndAutoDeployment)

## Used technologies in this Project <a id= "usedtechnologies"></a>

- ACA-Py (Aries Cloud Agent Python) https://github.com/hyperledger/aries-cloudagent-python
    * specifially the multi-tenant feature https://github.com/hyperledger/aries-cloudagent-python/blob/main/Multitenancy.md)
    * and the JSON-LD credential https://github.com/hyperledger/aries-cloudagent-python/blob/main/JsonLdCredentials.md)
- Hyperledger Indy https://hyperledger-indy.readthedocs.io/en/latest/
- Ktor Framework https://ktor.io/

## Local Deployment Toolstack <a id= "deploymentwithIntellij"></a>

- Intellij - https://www.jetbrains.com/de-de/idea/download/
- Postman - https://www.postman.com/downloads/
- Docker - https://www.docker.com/products/docker-desktop/
- DBeaver - https://dbeaver.io/
- Gradle - https://gradle.org/install/
  
## Steps for initial lokal Deployment and Wallet Creation <a id= "initialDeploymentandWalletCreation"></a>

1. Clone the Github Repository - https://github.com/eclipse-tractusx/managed-identity-wallets.git
2. (Optional) Clone the [Aca-Py Docker Image](#acapyDockerImage)
3. Copy .env.example and rename to dev.env see section [IntelliJ Development Setup](#intellijDevelopmentSetup)
4. Start Docker containers of Keycloak, Acapy and Postgres, see section [Startup Docker Containers](#startupDockerContainers)
5. Setup Postgres Connection in DBeaver with Credentials -postgres, -cx_password on port 5432
    1. Add the postgres settings to dev.env and comment out the h2-settings also in section
    2. Create miwdev Database with following commands:
    ```
    CREATE DATABASE miwdev;
    CREATE ROLE miwdevuser WITH LOGIN NOSUPERUSER INHERIT CREATEDB NOCREATEROLE NOREPLICATION PASSWORD '^cXnF61qM1kf';
    GRANT CONNECT ON DATABASE miwdev TO miwdevuser;
>>>>>>> 193ca8b5
    ```

1. Copy over the `.env.example` to `dev.env`


    ```bash
    cp .env.example dev.env
    ```

1. Start the supporting containers for postgreSQL (database), keycloak (identity
management), ACA-Py (ledger communication) and revocation service (credential
revocation handling)

    ```bash
    cd dev-assets/dev-containers
    docker compose up -d
    ```

    You can stop the containers via `docker compose down -v`

1. Run the MIW service from the project rootfolder via (on MacOS)

    ```bash
    cd ../../
    set -a; source dev.env; set +a
    ./gradlew run
    ```

    or respectively run `Application.kt` within in your IDE (using `dev.env` as configuration).

1. :tada: **First milestone reached the MIW service is up and running!**

    Suggested next step is to use the postgreSQL database to have persistent storage
    across starts, this can be done via changing following variables in `dev.env`
    (assuming the standard port for postgreSQL 5432 is available).

    | Key               | Value           |
    |-------------------|-----------------|
    | CX_DB_JDBC_URL    | `jdbc:postgresql://localhost:5432/miwdev?user=miwdevuser&password=cx_password` |
    | CX_DB_JDBC_DRIVER | `org.postgresql.Driver` |

    Then restart the service via `./gradlew run`

## Advanced Development Setup

With the following steps you can explore the API and create your first wallet

1. Start Postman and add the environment and the collection from ./dev-assets/
    1. In the added environment make sure that the client_id and client_secret are the same as in your `dev.env` configuration.
    2. In the body of *Create wallet in Managed Identity Wallets*, change the `bpn` value to your `CX_BPN` from your env file

       ![Change the BPN name](docs/images/ChangeBpnName.png "Adjusting the BPN Name")

    3. Execute the request and note down your `did` and `verKey` from the response
       
       ![Create wallet response](docs/images/CreateWalletResponse.png "Wallet creation response")

1. Register public DID
    1. Register your DID from your Wallet at https://indy-test.idu.network/ with "Register from DID"

       ![Public DID registration](docs/images/PublicDIDRegister.png "Public DID registration")

    2. Register your DID with Managed Identity Wallets with a POST to `/api/wallets/<CX Base Wallet BPN>/public` and as body the ver key
       `{ "verKey": "verification key from creation" }`

1. Issue Status-List Credential by sending a POST request to `/api/credentials/revocations/statusListCredentialRefresh`. This step is required because the Credential can only be issued after the DID is registiered on Ledger and set to Public

1. :tada: **Second milestone reached: Your own wallet!**

Now you have achieved the following:

* set up the development environment to run it from source
* created your own wallet and published your DID to the ledger
* you can retrieve the list of wallets in Postman via the *Get wallets from Managed Identity Wallets*

## Setup Summary

| Service               | URL                     | Description |
|-----------------------|-------------------------|-------------|
| postgreSQL database   | port 5432 on `localhost`| within the Docker Compose setup |
| Keycloak              | http://localhost:8081/  | within the Docker Compose setup, username: `admin` and password: `catena`, client id: `ManagedIdentityWallets` and client secret can be found under the Clients &gt; ManagedIdentityWallets &gt; Credentials |
| revocation service    | http://localhost:8086   | within the Docker Compose setup |
| ACA-Py                | http://localhost:10000  | within the Docker Compose setup |
| MIW service           | http://localhost:8080/  | |

# Administrator Documentation

## Manual Keycloak Configuration

Within the development setup the Keycloak is initially prepared with the
values in `./dev-assets/dev-containers/keycloak`. The realm could also be
manually added and configured at http://localhost:8081 via the "Add realm"
button. It can be for example named `catenax`. Also add an additional client,
e.g. named `ManagedIdentityWallets` with *valid redirect url* set to
`http://localhost:8080/*`. The roles
 * add_wallets
 * view_wallets
 * update_wallets
 * delete_wallets
 * view_wallet
 * update_wallet
can be added under *Clients > ManagedIdentityWallets > Roles* and then
assigned to the client using *Clients > ManagedIdentityWallets > Client Scopes*
*> Service Account Roles > Client Roles > ManagedIdentityWallets*. The
available scopes/roles are:

1. Role `add_wallets` to create a new wallet

1. Role `view_wallets`:
    * to get a list of all wallets
    * to retrieve one wallet by its identifier
    * to validate a Verifiable Presentation
    * to get all stored Verifiable Credentials

1. Role `update_wallets` for the following actions:
    * to store Verifiable Credential
    * to set the wallet DID to public on chain
    * to issue a Verifiable Credential 
    * to issue a Verifiable Presentation
    * to add, update and delete service endpoint of DIDs
    * to trigger the update of Business Partner Data of all existing wallets
  
1. Role `delete_wallets` to remove a wallet

1. Role `view_wallet` requires the BPN of Caller and it can be used:
    * to get the Wallet of the related BPN
    * to get stored Verifiable Credentials of the related BPN
    * to validate any Verifiable Presentation

1. Role `update_wallet` requires the BPN of Caller and it can be used:
    * to issue Verifiable Credentials (The BPN of issuer will be checked)
    * to issue Verifiable Presentations (The BPN of holder will be checked)
    * to store Verifiable Credentials (The BPN of holder will be checked)
    * to trigger Business Partner Data update for its own BPN

Additionally a Token mapper can to be created under *Clients* &gt;
*ManagedIdentityWallets* &gt; *Mappers* &gt; *create* with the following
configuration (using as example `BPNL000000001`):

| Key                 | Value                     |
|---------------------|---------------------------|
| Name                | StaticBPN                 |
| Mapper Type         | Hardcoded claim           |
| Token Claim Name    | BPN                       |
| Claim value         | BPNL000000001             |
| Claim JSON Type     | String                    |
| Add to ID token     | OFF                       |
| Add to access token | ON                        |
| Add to userinfo     | OFF                       |
| includeInAccessTokenResponse.label | ON         | 

If you receive an error message, that the client secret is not valid, please go into
keycloak admin and within *Clients > Credentials* recreate the secret.

## Manual Database Configuration

Within the development setup databases are initially prepared as needed, in the
cloud deployment that is done via init containers. The MIW and the ACA-Py
service are setting up the required tables on the first start. For MIW this is
done within the `src/main/.../managedidentitywallets/plugins/Persistence.kt` database
setup:

```
SchemaUtils.createMissingTablesAndColumns(Wallets, VerifiableCredentials, SchedulerTasks)
```

The tables of the **Revocation Service** are added manually to the database using the
SQL script at `./dev-asset/dev-containers/revocation/V1.0.0__Create_DB.sql`

## Local docker deployment

First step is to create the distribution of the application:

```bash
./gradlew installDist
```

Next step is to build and tag the Docker image, replacing the
`<VERSION>` with the app version:

```
docker build -t catena-x/managed-identity-wallets:<VERSION> .
```

Finally, start the image (please make sure that there are no quotes around the
values in the env file):

```
docker run --env-file .env.docker -p 8080:8080 catena-x/managed-identity-wallets:<VERSION>
```

## Deployment on Kubernetes

*Work in progress*

1. Create a namespace

    Using as example `managed-identity-wallets`:

    ```
    kubectl create namespace managed-identity-wallets
    ```

1. Create relevant secrets

    Altogether four secrets are needed
    * catenax-managed-identity-wallets-secrets
    * catenax-managed-identity-wallets-acapy-secrets    
    * postgres-acapy-secret-config
    * postgres-managed-identity-wallets-secret-config

    Create these with following commands, after replacing the placeholders:

    ```
    kubectl -n managed-identity-wallets create secret generic catenax-managed-identity-wallets-secrets \
      --from-literal=cx-db-jdbc-url='jdbc:postgresql://<placeholder>:5432/miwdev?user=miwdevuser&password=<placeholder>' \
      --from-literal=cx-auth-client-id='ManagedIdentityWallets' \
      --from-literal=cx-auth-client-secret='<placeholder>'

    kubectl -n managed-identity-wallets create secret generic catenax-managed-identity-wallets-acapy-secrets \
      --from-literal=acapy-wallet-key='<placeholder>' \
      --from-literal=acapy-agent-wallet-seed='<placeholder>' \
      --from-literal=acapy-jwt-secret='<placeholder>' \
      --from-literal=acapy-db-account='postgres' \
      --from-literal=acapy-db-password='<placeholder>' \
      --from-literal=acapy-db-admin='postgres' \
      --from-literal=acapy-db-admin-password='<placeholder>' \
      --from-literal=acapy-admin-api-key='<placeholder>'

    kubectl -n managed-identity-wallets create secret generic postgres-acapy-secret-config \
    --from-literal=password='<placeholder>' \
    --from-literal=postgres-password='<placeholder>' \
    --from-literal=user='postgres'

    kubectl -n managed-identity-wallets create secret generic postgres-managed-identity-wallets-secret-config \
    --from-literal=password='<placeholder>' \
    --from-literal=postgres-password='<placeholder>' \
    --from-literal=user='postgres'
    ```

1.  If the Indy ledger is write-restricted, the DID of the used seed
    must be registered manually before starting ACA-Py.

1. Install a new deployment via helm

    Run following command to use the base values as well as the predefined values for local deployment:

    ```
    helm install managed-identity-wallets ./helm/managed-identity-wallets/ -n managed-identity-wallets -f ./helm/managed-identity-wallets/values.yaml -f ./helm/managed-identity-wallets/values-local.yaml
    ```

4. Expose via loadbalancer

    ```
    kubectl -n managed-identity-wallets apply -f dev-assets/kube-local-lb.yaml
    ```

5. To check the current deployment and version run `helm list -n <namespace-placeholder>`. Example output:

    ```
    NAME         	NAMESPACE        	REVISION	UPDATED                                	STATUS  	CHART                  	                APP VERSION
    cx-miw       	ingress-miw     	1       	2022-02-24 08:51:39.864930557 +0000 UTC	deployed	catenax-managed-identity-wallets-0.1.0	0.0.5      
    ```

# End Users

See OpenAPI documentation, which is automatically created from
the source and available on each deployment at the `/docs` endpoint
(e.g. locally at http://localhost:8080/docs). An export of the JSON
document can be also found in [docs/openapi_v200.json](docs/openapi_v200.json).

# Further Guides

In this section there are advanced cases (e.g. building your own ACA-Py image)
described.

## Preparation of ACA-Py Docker Image <a id= "acapyDockerImage"></a>

ACA-Py can be used via the official image at `bcgovimages/aries-cloudagent:py36-1.16-1_0.7.4`
or build your own image following the steps:
* clone the repository `git clone https://github.com/hyperledger/aries-cloudagent-python.git`
* navigate to the repository `cd aries-cloudagent-python`
* currently tested with commit `0.7.4` from June, 30, 2022
* run `git checkout 0.7.4`
* run `docker build -t acapy:0.7.4 -f ./docker/Dockerfile.run .`
* change the used image for `cx_acapy` in `dev-assets/dev-containers/docker-compose.yml`

## Integrate with an write-restricted Indy Ledger

If the used Indy ledger (see parameter `--genesis-url https://indy-test.idu.network/genesis`)
is write-restricted to endorsers or higher roles, the DID and its VerKey must be registered
manually before starting ACA-Py.

The [Indy CLI](https://hyperledger-indy.readthedocs.io/projects/sdk/en/latest/docs/design/001-cli/README.html)
in Docker using the [docker-file](https://github.com/hyperledger/indy-sdk/blob/main/cli/cli.dockerfile)
can be used to generate a new DID from a given seed. However, it does not show the
complete `VerKey`, check this [Issue](https://github.com/hyperledger/indy-sdk/issues/2553). 
Therefore, the easiest way to generate a DID is currently to start ACA-Py with a given seed.

  * Navigate to `./dev-assets/generate-did-from-seed`
  * Generate a random seed that has 32 characters. If the use of an offline secure secret/password
    generator is not possible, then these guidelines must be followed:
    * No repeat of characters or strings
    * No patterns or use of dictionary words
    * The use of uppercase and lowercase letters - as well as numbers and allowed symbols
    * No personal preferences like names or phone numbers
  * Set the seed as an enviroment variable e.g. `export SEED=312931k4h15989pqwpou129412i214dk`
  * Run the script generateDidFromSeed script with `./generateDidFromSeed.sh` which starts the
    ACA-Py container and shows the printout of the `DID` and `VerKey` from its logs in the console
    like the following
    ```
    2022-08-12 08:08:13,888 indy.did DEBUG get_my_did_with_meta: <<< res: '{"did":"HW2eFhr3KcZw5JcRW45KNc","verkey":"aEErMofs7DcJT636pocN2RiEHgTLoF4Mpj6heFXwtb3q","tempVerkey":null,"metadata":null}'
    ```
  * If the script did not stop the container, the command `docker compose down -v` can stop and delete it manually

## Testing GitHub actions locally <a id= "testingGitHubActionsLocally"></a>

Using [act](https://github.com/nektos/act) it is possible to test GitHub actions
locally. To run it needs a secrets file, which could be derived on `.env.example`,
see the section above.

```
act --secret-file .env
```

## Test Coverage

Jacoco is used to generate the coverage report. The report generation
and the coverage verification are automatically executed after tests.

The generated HTML report can be found under `jacoco-report/html/`

To generate the report run the command

```
./gradlew jacocoTestReport
```

To check the coverage run the command

```
./gradlew jacocoTestCoverageVerification
```

Currently the minimum is 80%

Files to be excluded from the coverage calculation can be set in
`gradle.properties` using a comma-separated list of files or directories
with possible wildcards as the value for the property `coverage_excludes`.
The files in `models` and `entities` should be excluded as long as they
don't have any logic. The services that are mocked in unit tests must be
excluded. Also their interfaces need to be excluded because they have a
`companion object` that is used to create those services. Files like
`Application.kt` which are tested or simulated indirectly for example
using `withTestApplication` should also be excluded.

## Dashboard <a id="dashboard"></a>

Within `ui-src` a simple Vue based dashboard application is available
which currently only shows the existing companies as well as is able
to retrieve the full BPN information from the CX data pool API on a
click on the BPN.

It can be developed with

```
cd ui-src
yarn serve
```

In each release the files in `/static` are updated but within the deployment
pipeline the application is built and copied over to the `/static` directory.

The steps to build the static files are like following:

```
cd ui-src
yarn build
rm -rf ../static/*
cp -r dist/* ../static
```<|MERGE_RESOLUTION|>--- conflicted
+++ resolved
@@ -9,12 +9,12 @@
 
 Technically this project is developed using the [ktor](https://ktor.io) Microservices
 framework and thus the Kotlin language. It is using [gradle](https://gradle.org/) as
-<<<<<<< HEAD
 build system. To store the wallets and communicate with an external ledger MIW is using
 [Aries Cloud Agent Python](https://github.com/hyperledger/aries-cloudagent-python) with
 it's [multi-tenant feature](https://github.com/hyperledger/aries-cloudagent-python/blob/main/Multitenancy.md)
 and [JSON-LD credential](https://github.com/hyperledger/aries-cloudagent-python/blob/main/JsonLdCredentials.md)
-To support credential revocation MIW is using the revocation service within the [GXFS Notarization API/Service](https://gitlab.com/gaia-x/data-infrastructure-federation-services/not/notarization-service/-/tree/main/services/revocation)
+To support credential revocation MIW is using the revocation service within the
+[GXFS Notarization API/Service](https://gitlab.com/gaia-x/data-infrastructure-federation-services/not/notarization-service/-/tree/main/services/revocation)
 
 > **Warning**
 > This is not yet ready for production usage, as
@@ -81,64 +81,6 @@
     ```bash
     git clone https://github.com/catenax-ng/product-core-managed-identity-wallets.git
     cd product-core-managed-identity-wallets
-=======
-build system.
-
-# Table of contents
-
-1. [Introduction](#introduction)
-2. [Used Technologies](#usedtechnologies)
-3. [Local Deployment Toolstack](#deploymentwithIntellij)
-4. [Steps for initial lokal Deployment and Wallet Creation](#initialDeploymentandWalletCreation)
-5. [Building with gradle](#buildingWithGradle)
-6. [Running locally with gradle (MacOS)](#runningLocallyWithGradle)
-   1. [Under IntelliJ](#underIntelliJ)
-7. [Building and running the Docker image](#buildingAndRunningTheDockerImage)
-8. [Environment variable setup](#environmentVariableSetup)
-9. [Local development environment](#localDevelopmentEnvironment)
-    1. [Aca-Py Docker Image](#acapyDockerImage)
-    2. [Start up Docker Containers for Postgres, Keycloak and AcaPy](#startupDockerContainers)
-    3. [IntelliJ Development Setup](#intellijDevelopmentSetup)
-    4. [Initial Wallet Setup](#initialWalletSetup)
-10. [Testing GitHub actions locally](#testingGitHubActionsLocally)
-11. [Setting up progresql database](#settingUpPostgresSqlDatabase)
-12. [Generate DID from Seed](#generateDIDFromSEED)
-13. [Tests](#tests)
-12. [Dashboard](#dashboard)
-13. [Future](#future)
-14. [Further Notes](#furtherNotes)
-15. [Helm Setup and Auto Deployment](#helmSetupAndAutoDeployment)
-
-## Used technologies in this Project <a id= "usedtechnologies"></a>
-
-- ACA-Py (Aries Cloud Agent Python) https://github.com/hyperledger/aries-cloudagent-python
-    * specifially the multi-tenant feature https://github.com/hyperledger/aries-cloudagent-python/blob/main/Multitenancy.md)
-    * and the JSON-LD credential https://github.com/hyperledger/aries-cloudagent-python/blob/main/JsonLdCredentials.md)
-- Hyperledger Indy https://hyperledger-indy.readthedocs.io/en/latest/
-- Ktor Framework https://ktor.io/
-
-## Local Deployment Toolstack <a id= "deploymentwithIntellij"></a>
-
-- Intellij - https://www.jetbrains.com/de-de/idea/download/
-- Postman - https://www.postman.com/downloads/
-- Docker - https://www.docker.com/products/docker-desktop/
-- DBeaver - https://dbeaver.io/
-- Gradle - https://gradle.org/install/
-  
-## Steps for initial lokal Deployment and Wallet Creation <a id= "initialDeploymentandWalletCreation"></a>
-
-1. Clone the Github Repository - https://github.com/eclipse-tractusx/managed-identity-wallets.git
-2. (Optional) Clone the [Aca-Py Docker Image](#acapyDockerImage)
-3. Copy .env.example and rename to dev.env see section [IntelliJ Development Setup](#intellijDevelopmentSetup)
-4. Start Docker containers of Keycloak, Acapy and Postgres, see section [Startup Docker Containers](#startupDockerContainers)
-5. Setup Postgres Connection in DBeaver with Credentials -postgres, -cx_password on port 5432
-    1. Add the postgres settings to dev.env and comment out the h2-settings also in section
-    2. Create miwdev Database with following commands:
-    ```
-    CREATE DATABASE miwdev;
-    CREATE ROLE miwdevuser WITH LOGIN NOSUPERUSER INHERIT CREATEDB NOCREATEROLE NOREPLICATION PASSWORD '^cXnF61qM1kf';
-    GRANT CONNECT ON DATABASE miwdev TO miwdevuser;
->>>>>>> 193ca8b5
     ```
 
 1. Copy over the `.env.example` to `dev.env`
