--- conflicted
+++ resolved
@@ -15,12 +15,8 @@
 # This is the chart version. This version number should be incremented each time you make changes
 # to the chart and its templates, including the app version.
 # Versions are expected to follow Semantic Versioning (https://semver.org/)
-version: 0.6.8
-appVersion: 3.1.2
-<<<<<<< HEAD
-
-=======
->>>>>>> dbdd54f3
+version: 0.6.9
+appVersion: 3.2.0
 
 dependencies:
   - name: postgresql
