<a name="readme-top"></a>

# managed-identity-wallet

![Version: 1.1.0](https://img.shields.io/badge/Version-1.1.0-informational?style=flat-square) ![Type: application](https://img.shields.io/badge/Type-application-informational?style=flat-square) ![AppVersion: 0.0.1](https://img.shields.io/badge/AppVersion-0.0.1-informational?style=flat-square)

Managed Identity Wallet is supposed to supply a secure data source and data sink for Digital Identity Documents (DID), in order to enable Self-Sovereign Identity founding on those DIDs.
And at the same it shall support an uninterrupted tracking and tracing and documenting the usage of those DIDs, e.g. within logistical supply chains.

**Homepage:** <https://github.com/eclipse-tractusx/managed-identity-wallet>

## Table of Contents

<!-- TABLE OF CONTENTS -->
<ol>
    <li><a href="#general-information">Helm Commands</a>
        <ul>
            <li><a href="#get-repo-info">Get Repository Info</a></li>
            <li><a href="#install-chart">Install Chart</a></li>
            <li><a href="#uninstall-chart">Uninstall Chart</a></li>
            <li><a href="#upgrading-chart">Upgrading Chart</a></li>
        </ul>
    </li>
    <li><a href="#requirements">Requirements</a></li>
    <li><a href="#values">Values</a></li>
    <li><a href="#deployment">Deployment</a></li>
    <li><a href="#configuration">Configuration</a></li>
</ol>

## Helm Commands

### Get Repository Info

    helm repo add tractusx-dev https://eclipse-tractusx.github.io/charts/dev
    helm repo update

    helm repo add tractusx-dev https://eclipse-tractusx.github.io/charts/stable
    helm repo update

<p align="right">(<a href="#readme-top">back to top</a>)</p>

### Install Chart

    helm install [RELEASE_NAME] tractusx-dev/managed-identity-wallet

    helm install [RELEASE_NAME] tractusx-stable/managed-identity-wallet

<p align="right">(<a href="#readme-top">back to top</a>)</p>

The command deploys miw on the Kubernetes cluster in the default configuration.

See configuration below.

See [helm install](https://helm.sh/docs/helm/helm_install/) for command documentation.

<p align="right">(<a href="#readme-top">back to top</a>)</p>

### Uninstall Chart

    helm uninstall [RELEASE_NAME]

This removes all the Kubernetes components associated with the chart and deletes the release.

See [helm uninstall](https://helm.sh/docs/helm/helm_uninstall/) for command documentation.

<p align="right">(<a href="#readme-top">back to top</a>)</p>

### Upgrading Chart

    helm upgrade [RELEASE_NAME] [CHART]

See [helm upgrade](https://helm.sh/docs/helm/helm_upgrade/) for command documentation.

<p align="right">(<a href="#readme-top">back to top</a>)</p>

## Requirements

| Repository | Name | Version |
|------------|------|---------|
| https://charts.bitnami.com/bitnami | common | 2.x.x |
| https://charts.bitnami.com/bitnami | keycloak | 15.1.6 |
| https://charts.bitnami.com/bitnami | postgresql | 11.9.13 |

<p align="right">(<a href="#readme-top">back to top</a>)</p>

## Values

| Key | Type | Default | Description |
|-----|------|---------|-------------|
<<<<<<< HEAD
| affinity | object | `{}` | Affinity for pod assignment |
| envs | object | `{}` | envs Parameters for the application (will be provided as environment variables) |
| fullnameOverride | string | `""` | String to fully override common.names.fullname template |
| image.pullPolicy | string | `"Always"` | MIW image pull policy |
| image.repository | string | `"tractusx/managed-identity-wallet"` | MIW image repository |
| image.tag | string | `""` | image tag (empty one will use "appVersion" value from chart definition) |
| ingress.annotations | object | `{}` | Ingress annotations |
| ingress.enabled | bool | `false` | Enable ingress controller resource |
| ingress.hosts | list | `[]` | Ingress accepted hostnames |
| ingress.tls | list | `[]` | Ingress TLS configuration |
| jobSecurityContext.runAsGroup | int | `0` | Group ID used to run the job |
| jobSecurityContext.runAsNonRoot | bool | `true` | Enable to run the job as a non-root user |
| jobSecurityContext.runAsUser | int | `1001` | User ID used to run the job |
| keycloak.auth.adminPassword | string | `""` | Keycloak admin password |
| keycloak.auth.adminUser | string | `"admin"` | Keycloak admin user |
| keycloak.enabled | bool | `true` | Enable to deploy Keycloak |
| keycloak.extraEnvVars[0].name | string | `"KEYCLOAK_HOSTNAME"` |  |
| keycloak.extraEnvVars[0].value | string | `"{{ .Release.Name }}-keycloak"` |  |
| keycloak.keycloakConfigCli.backoffLimit | int | `2` | Number of retries before considering a Job as failed |
| keycloak.keycloakConfigCli.enabled | bool | `true` | Enable to create the miw playground realm |
| keycloak.keycloakConfigCli.existingConfigmap | string | `"keycloak-realm-config"` | Existing configmap name for the realm configuration |
| keycloak.postgresql.auth.database | string | `"miw_keycloak"` | Database name |
| keycloak.postgresql.auth.password | string | `""` | KeycloakPostgresql password to set (if empty one is generated) |
| keycloak.postgresql.auth.username | string | `"miw_keycloak"` | Keycloak PostgreSQL user |
| keycloak.postgresql.enabled | bool | `true` | Enable to deploy PostgreSQL |
| keycloak.postgresql.nameOverride | string | `"keycloak-postgresql"` | Name of the PostgreSQL chart to deploy. Mandatory when the MIW deploys a PostgreSQL chart, too. |
| miw.authorityWallet.bpn | string | `"BPNL000000000000"` | Authority Wallet BPNL |
| miw.database.encryptionKey.secret | string | `""` | Existing secret for database encryption key |
| miw.database.encryptionKey.secretKey | string | `""` | Existing secret key for database encryption key |
| miw.database.encryptionKey.value | string | `""` | Database encryption key for confidential data.  Ignored if `secret` is set. If empty a secret with 32 random alphanumeric chars is generated. |
| miw.database.host | string | `"{{ .Release.Name }}-postgresql"` | Database host |
| miw.database.name | string | `"miw_app"` | Database name |
| miw.database.port | int | `5432` | Database port |
| miw.database.secret | string | `"{{ .Release.Name }}-postgresql"` | Existing secret name for the database password |
| miw.database.secretPasswordKey | string | `"password"` | Existing secret key for the database password |
| miw.database.useSSL | bool | `false` | Set to true to enable SSL connection to the database |
| miw.database.user | string | `"miw"` | Database user |
| miw.environment | string | `"dev"` | Runtime environment. Should be ether local, dev, int or prod |
| miw.host | string | `"{{ .Release.Name }}-managed-identity-wallet:8080"` | Host name |
| miw.keycloak.clientId | string | `"miw_private_client"` | Keycloak client id |
| miw.keycloak.realm | string | `"miw_test"` | Keycloak realm |
| miw.keycloak.url | string | `"http://{{ .Release.Name }}-keycloak"` | Keycloak URL |
| miw.logging.level | string | `"INFO"` | Log level. Should be ether ERROR, WARN, INFO, DEBUG, or TRACE. |
| miw.ssi.enforceHttpsInDidWebResolution | bool | `false` | Enable to use HTTPS in DID Web Resolution |
| miw.ssi.vcExpiryDate | string | `""` | Verifiable Credential expiry date. Format 'dd-MM-yyyy'. If empty it is set to 31-12-<current year> |
| nameOverride | string | `""` | String to partially override common.names.fullname template (will maintain the release name) |
| nodeSelector | object | `{}` | [node selector](https://kubernetes.io/docs/concepts/scheduling-eviction/assign-pod-node/#nodeselector) to constrain pods to nodes |
| podAnnotations | object | `{}` | Pod annotations |
| podSecurityContext | object | `{}` | Pod Security Context |
| postgresql.auth.database | string | `"miw_app"` | Postgresql database to create |
| postgresql.auth.enablePostgresUser | bool | `false` | Enable postgresql admin user |
| postgresql.auth.password | string | `""` | Postgresql password to set (if empty one is generated) |
| postgresql.auth.username | string | `"miw"` | Postgresql user to create |
| postgresql.backup.conjob.schedule | string | `"* */6 * * *"` | Backup schedule |
| postgresql.backup.conjob.storage.existingClaim | string | `""` | Name of an existing PVC to use |
| postgresql.backup.conjob.storage.resourcePolicy | string | `"keep"` | Set resource policy to "keep" to avoid removing PVCs during a helm delete operation |
| postgresql.backup.conjob.storage.size | string | `"8Gi"` | PVC Storage Request for the backup data volume |
| postgresql.backup.enabled | bool | `false` | Enable to create a backup cronjob |
| postgresql.enabled | bool | `true` | Enable to deploy Postgresql |
| replicaCount | int | `1` | The amount of replicas to run |
| resources.limits.cpu | int | `2` | CPU resource limits |
| resources.limits.memory | string | `"1Gi"` | Memory resource limits |
| resources.requests.cpu | string | `"250m"` | CPU resource requests |
| resources.requests.memory | string | `"500Mi"` | Memory resource requests |
| secrets | object | `{}` | Parameters for the application (will be stored as secrets - so, for passwords, ...) |
| securityContext.allowPrivilegeEscalation | bool | `false` | Allow privilege escalation |
| securityContext.privileged | bool | `false` | Enable privileged container |
| securityContext.runAsGroup | int | `0` | Group ID used to run the container |
| securityContext.runAsNonRoot | bool | `true` | Enable to run the container as a non-root user |
| securityContext.runAsUser | int | `1001` | User ID used to run the container |
| service.port | int | `8080` | Kubernetes Service port |
| service.type | string | `"ClusterIP"` | Kubernetes Service type |
| serviceAccount.annotations | object | `{}` | Annotations to add to the ServiceAccount |
| serviceAccount.create | bool | `true` | Enable creation of ServiceAccount |
| serviceAccount.name | string | `""` | The name of the ServiceAccount to use. |
| tolerations | list | `[]` | Tolerations for pod assignment |

For more information on how to configure the Keycloak see
- https://github.com/bitnami/charts/tree/main/bitnami/keycloak.

For more information on how to configure the PostgreSQL see
- https://github.com/bitnami/charts/tree/main/bitnami/postgresql.

<p align="right">(<a href="#readme-top">back to top</a>)</p>

## Deployment

The chart's default configuration includes the deployment of the Managed Identity Wallet (MIW) alongside a standalone PostgreSQL database and Keycloak. However, in production environments, it is recommended to deactivate the deployment of these additional components. The default deployment is illustrated in the diagram below.

```mermaid
erDiagram
    ManagedIdentityWallet }o--|| Keycloak: "authentication"
    ManagedIdentityWallet }o--|| PostgreSQL: "persistence"
```

<p align="right">(<a href="#readme-top">back to top</a>)</p>

## Configuration

When deploying the MIW in a production environment please read the following sections carefully.

> **Important Disclaimer**
>
> **The default configuration is designed exclusively for development and testing purposes. It lacks the necessary security measures and is unsuitable for production environments.**
>

<p align="right">(<a href="#readme-top">back to top</a>)</p>

### Secret Management

The following two secrets are required to deploy the MIW in a production environment:

- Database Password
- Database Encryption Key
The **Database Password Secret** stores the password associated with the PostgreSQL database user.

Meanwhile, the **Database Encryption Key Secret** holds the encryption key for safeguarding confidential data within the PostgreSQL database. This could include sensitive information such as private keys for wallets.

<p align="right">(<a href="#readme-top">back to top</a>)</p>

### Security Considerations

Besides the database password and encryption key, the following security considerations should be taken into account
when deploying the MIW in a production environment:

1. By default, `did:web` addresses are not resolved using HTTPS, a configuration that poses security risks and requires activation.
2. Configure the Managed Identity Wallets environment to `production` for optimal settings.
3. Deploy the _Database Encryption Key Secret_ independently, avoiding reliance on auto-generated versions.
4. Enhance security by enabling TLS for the database connection.

<p align="right">(<a href="#readme-top">back to top</a>)</p>

### Additional Recommendations

1. Refrain from deploying PostgreSQL and Keycloak using this chart in a production environment. It is advised to disable these deployments.
2. Determine a suitable Verifiable Credential expiry date. The current default is set to the end of each year.
3. The default Authority Wallet is designated as `BPNL000000000000`. Although using the same Authority Wallet ID as other data spaces isn't inherently insecure, it's recommended to employ a unique ID.

<p align="right">(<a href="#readme-top">back to top</a>)</p>
=======
| affinity | object | `{}` | Affinity configuration |
| backup | object | `{"database":{"cron":"* */6 * * *","enabled":false,"storage":{"diskSize":"10G","keepStorage":true,"storageClassName":"-"}}}` | Simple Postgresql backup solution (Dump data to second PV) |
| backup.database | object | `{"cron":"* */6 * * *","enabled":false,"storage":{"diskSize":"10G","keepStorage":true,"storageClassName":"-"}}` | Backup database |
| backup.database.cron | string | `"* */6 * * *"` | Backup schedule (help: https://crontab.guru) |
| backup.database.enabled | bool | `false` | Enable / Disable the backup |
| backup.database.storage | object | `{"diskSize":"10G","keepStorage":true,"storageClassName":"-"}` | Storage configuration |
| backup.database.storage.diskSize | string | `"10G"` | Disk size for backup content |
| backup.database.storage.keepStorage | bool | `true` | Set to true, if the PV should stay even when the chart release is uninstalled |
| backup.database.storage.storageClassName | string | `"-"` | storageClassName |
| envs | object | `{"APPLICATION_ENVIRONMENT":"dev","AUTHORITY_WALLET_BPN":"","AUTHORITY_WALLET_DID":"","AUTHORITY_WALLET_NAME":"","AUTH_SERVER_URL":"","DB_POOL_SIZE":"","KEYCLOAK_MIW_PUBLIC_CLIENT":"","KEYCLOAK_REALM":"","MANAGEMENT_PORT":null,"MIW_HOST_NAME":"localhost","USE_SSL":false,"VC_EXPIRY_DATE":"","VC_SCHEMA_LINK":""}` | Parameters for the application (will be provided as plain environment variables) |
| envs.APPLICATION_ENVIRONMENT | string | `"dev"` | Application environments like dev, int, prod |
| envs.AUTHORITY_WALLET_BPN | string | `""` | Authority/base wallet/root wallet BPN |
| envs.AUTHORITY_WALLET_DID | string | `""` | Authority/base wallet/root wallet web did |
| envs.AUTHORITY_WALLET_NAME | string | `""` | Authority/base wallet/root wallet name |
| envs.AUTH_SERVER_URL | string | `""` | Keycloak server url |
| envs.DB_POOL_SIZE | string | `""` | Initial database connection pool size |
| envs.KEYCLOAK_MIW_PUBLIC_CLIENT | string | `""` | Keycloak public client id, used only if we want to enable login in swagger using keycloak |
| envs.KEYCLOAK_REALM | string | `""` | Keycloak realm name |
| envs.MANAGEMENT_PORT | string | `nil` | Spring actuator port |
| envs.MIW_HOST_NAME | string | `"localhost"` | Hostname of miw application |
| envs.USE_SSL | bool | `false` | Whether database connection with SSL, true if the database connection is done using SSL |
| envs.VC_EXPIRY_DATE | string | `""` | Default expiry date of issued VC |
| envs.VC_SCHEMA_LINK | string | `""` | Verifiable credential schema URL, which will be part of @context in VC |
| fullnameOverride | string | `""` |  |
| image | object | `{"pullPolicy":"Always","repository":"tractusx/managed-identity-wallet","tag":""}` | Image of the main container |
| image.pullPolicy | string | `"Always"` | PullPolicy |
| image.repository | string | `"tractusx/managed-identity-wallet"` | Image repository |
| image.tag | string | `""` | Image tag (empty one will use "appVersion" value from chart definition) |
| imagePullSecrets | list | `[]` | Credentials name for private repos |
| ingress | object | `{"annotations":{},"enabled":false,"hosts":[{"host":"chart-example.local","paths":[{"path":"/","pathType":"ImplementationSpecific"}]}],"tls":[]}` | Ingress configuration |
| nameOverride | string | `""` |  |
| nodeSelector | object | `{"kubernetes.io/os":"linux"}` | NodeSelector configuration |
| podAnnotations | object | `{}` | PodAnnotation configuration |
| podSecurityContext | object | `{}` | PodSecurityContext |
| postgresql | object | `{"auth":{"database":"miw","username":"miw"},"external":{"auth":{"existingSecret":"","existingSecretKey":"password","password":"","username":""},"config":{"database":"","host":"","port":5432}},"internal":{"enabled":true}}` | Configuration of the Postgresql database (internal and external) |
| postgresql.auth | object | `{"database":"miw","username":"miw"}` | Default settings for the primary database and user |
| postgresql.auth.database | string | `"miw"` | MIW database name |
| postgresql.auth.username | string | `"miw"` | username for MIW database |
| postgresql.external | object | `{"auth":{"existingSecret":"","existingSecretKey":"password","password":"","username":""},"config":{"database":"","host":"","port":5432}}` | Configure own postgresql database |
| postgresql.external.auth.existingSecret | string | `""` | Existing secret with provided password |
| postgresql.external.auth.existingSecretKey | string | `"password"` | Key name of password in secret |
| postgresql.external.auth.password | string | `""` | DB password |
| postgresql.external.auth.username | string | `""` | DB username |
| postgresql.external.config | object | `{"database":"","host":"","port":5432}` | General config |
| postgresql.external.config.database | string | `""` | Existing database to use |
| postgresql.external.config.host | string | `""` | Instance host or IP |
| postgresql.external.config.port | int | `5432` | Instance port |
| postgresql.internal | object | `{"enabled":true}` | Configure bundled postgresql |
| postgresql.internal.enabled | bool | `true` | Enable bundled database |
| replicaCount | int | `1` | The amount of replicas to run |
| resources | object | `{"limits":{"cpu":4,"memory":"1Gi"},"requests":{"cpu":"250m","memory":"500Mi"}}` | Resource boundaries |
| secrets | object | `{"ENCRYPTION_KEY":"","KEYCLOAK_CLIENT_ID":""}` | Parameters for the application (will be stored as secrets - so, for important values, ...) |
| secrets.ENCRYPTION_KEY | string | `""` | AES encryption key used to encrypt/decrypt private keys (random 32 chars) |
| secrets.KEYCLOAK_CLIENT_ID | string | `""` | Keycloak confidential client id for MIW application |
| securityContext | object | `{"allowPrivilegeEscalation":false,"privileged":false,"runAsGroup":11111,"runAsNonRoot":true,"runAsUser":11111}` | Preconfigured SecurityContext |
| service | object | `{"port":8080,"type":"ClusterIP"}` | Service configuration |
| serviceAccount | object | `{"annotations":{},"create":true,"name":""}` | ServiceAccount configuration |
| tolerations | list | `[]` | Tolerations configuration |
>>>>>>> ea2df7c0

## Maintainers

| Name | Email | Url |
| ---- | ------ | --- |
| Peter Motzko | <peter.motzko@volkswagen.de> | <https://github.com/pmoscode> |

<p align="right">(<a href="#readme-top">back to top</a>)</p>
<|MERGE_RESOLUTION|>--- conflicted
+++ resolved
@@ -87,20 +87,16 @@
 
 | Key | Type | Default | Description |
 |-----|------|---------|-------------|
-<<<<<<< HEAD
-| affinity | object | `{}` | Affinity for pod assignment |
+| affinity | object | `{}` | Affinity configuration |
 | envs | object | `{}` | envs Parameters for the application (will be provided as environment variables) |
 | fullnameOverride | string | `""` | String to fully override common.names.fullname template |
-| image.pullPolicy | string | `"Always"` | MIW image pull policy |
-| image.repository | string | `"tractusx/managed-identity-wallet"` | MIW image repository |
-| image.tag | string | `""` | image tag (empty one will use "appVersion" value from chart definition) |
+| image.pullPolicy | string | `"Always"` | PullPolicy |
+| image.repository | string | `"tractusx/managed-identity-wallet"` | Image repository |
+| image.tag | string | `""` | Image tag (empty one will use "appVersion" value from chart definition) |
 | ingress.annotations | object | `{}` | Ingress annotations |
 | ingress.enabled | bool | `false` | Enable ingress controller resource |
 | ingress.hosts | list | `[]` | Ingress accepted hostnames |
 | ingress.tls | list | `[]` | Ingress TLS configuration |
-| jobSecurityContext.runAsGroup | int | `0` | Group ID used to run the job |
-| jobSecurityContext.runAsNonRoot | bool | `true` | Enable to run the job as a non-root user |
-| jobSecurityContext.runAsUser | int | `1001` | User ID used to run the job |
 | keycloak.auth.adminPassword | string | `""` | Keycloak admin password |
 | keycloak.auth.adminUser | string | `"admin"` | Keycloak admin user |
 | keycloak.enabled | bool | `true` | Enable to deploy Keycloak |
@@ -134,9 +130,9 @@
 | miw.ssi.enforceHttpsInDidWebResolution | bool | `false` | Enable to use HTTPS in DID Web Resolution |
 | miw.ssi.vcExpiryDate | string | `""` | Verifiable Credential expiry date. Format 'dd-MM-yyyy'. If empty it is set to 31-12-<current year> |
 | nameOverride | string | `""` | String to partially override common.names.fullname template (will maintain the release name) |
-| nodeSelector | object | `{}` | [node selector](https://kubernetes.io/docs/concepts/scheduling-eviction/assign-pod-node/#nodeselector) to constrain pods to nodes |
-| podAnnotations | object | `{}` | Pod annotations |
-| podSecurityContext | object | `{}` | Pod Security Context |
+| nodeSelector | object | `{"kubernetes.io/os":"linux"}` | NodeSelector configuration |
+| podAnnotations | object | `{}` | PodAnnotation configuration |
+| podSecurityContext | object | `{}` | PodSecurityContext |
 | postgresql.auth.database | string | `"miw_app"` | Postgresql database to create |
 | postgresql.auth.enablePostgresUser | bool | `false` | Enable postgresql admin user |
 | postgresql.auth.password | string | `""` | Postgresql password to set (if empty one is generated) |
@@ -163,7 +159,7 @@
 | serviceAccount.annotations | object | `{}` | Annotations to add to the ServiceAccount |
 | serviceAccount.create | bool | `true` | Enable creation of ServiceAccount |
 | serviceAccount.name | string | `""` | The name of the ServiceAccount to use. |
-| tolerations | list | `[]` | Tolerations for pod assignment |
+| tolerations | list | `[]` | Tolerations configuration |
 
 For more information on how to configure the Keycloak see
 - https://github.com/bitnami/charts/tree/main/bitnami/keycloak.
@@ -227,66 +223,6 @@
 3. The default Authority Wallet is designated as `BPNL000000000000`. Although using the same Authority Wallet ID as other data spaces isn't inherently insecure, it's recommended to employ a unique ID.
 
 <p align="right">(<a href="#readme-top">back to top</a>)</p>
-=======
-| affinity | object | `{}` | Affinity configuration |
-| backup | object | `{"database":{"cron":"* */6 * * *","enabled":false,"storage":{"diskSize":"10G","keepStorage":true,"storageClassName":"-"}}}` | Simple Postgresql backup solution (Dump data to second PV) |
-| backup.database | object | `{"cron":"* */6 * * *","enabled":false,"storage":{"diskSize":"10G","keepStorage":true,"storageClassName":"-"}}` | Backup database |
-| backup.database.cron | string | `"* */6 * * *"` | Backup schedule (help: https://crontab.guru) |
-| backup.database.enabled | bool | `false` | Enable / Disable the backup |
-| backup.database.storage | object | `{"diskSize":"10G","keepStorage":true,"storageClassName":"-"}` | Storage configuration |
-| backup.database.storage.diskSize | string | `"10G"` | Disk size for backup content |
-| backup.database.storage.keepStorage | bool | `true` | Set to true, if the PV should stay even when the chart release is uninstalled |
-| backup.database.storage.storageClassName | string | `"-"` | storageClassName |
-| envs | object | `{"APPLICATION_ENVIRONMENT":"dev","AUTHORITY_WALLET_BPN":"","AUTHORITY_WALLET_DID":"","AUTHORITY_WALLET_NAME":"","AUTH_SERVER_URL":"","DB_POOL_SIZE":"","KEYCLOAK_MIW_PUBLIC_CLIENT":"","KEYCLOAK_REALM":"","MANAGEMENT_PORT":null,"MIW_HOST_NAME":"localhost","USE_SSL":false,"VC_EXPIRY_DATE":"","VC_SCHEMA_LINK":""}` | Parameters for the application (will be provided as plain environment variables) |
-| envs.APPLICATION_ENVIRONMENT | string | `"dev"` | Application environments like dev, int, prod |
-| envs.AUTHORITY_WALLET_BPN | string | `""` | Authority/base wallet/root wallet BPN |
-| envs.AUTHORITY_WALLET_DID | string | `""` | Authority/base wallet/root wallet web did |
-| envs.AUTHORITY_WALLET_NAME | string | `""` | Authority/base wallet/root wallet name |
-| envs.AUTH_SERVER_URL | string | `""` | Keycloak server url |
-| envs.DB_POOL_SIZE | string | `""` | Initial database connection pool size |
-| envs.KEYCLOAK_MIW_PUBLIC_CLIENT | string | `""` | Keycloak public client id, used only if we want to enable login in swagger using keycloak |
-| envs.KEYCLOAK_REALM | string | `""` | Keycloak realm name |
-| envs.MANAGEMENT_PORT | string | `nil` | Spring actuator port |
-| envs.MIW_HOST_NAME | string | `"localhost"` | Hostname of miw application |
-| envs.USE_SSL | bool | `false` | Whether database connection with SSL, true if the database connection is done using SSL |
-| envs.VC_EXPIRY_DATE | string | `""` | Default expiry date of issued VC |
-| envs.VC_SCHEMA_LINK | string | `""` | Verifiable credential schema URL, which will be part of @context in VC |
-| fullnameOverride | string | `""` |  |
-| image | object | `{"pullPolicy":"Always","repository":"tractusx/managed-identity-wallet","tag":""}` | Image of the main container |
-| image.pullPolicy | string | `"Always"` | PullPolicy |
-| image.repository | string | `"tractusx/managed-identity-wallet"` | Image repository |
-| image.tag | string | `""` | Image tag (empty one will use "appVersion" value from chart definition) |
-| imagePullSecrets | list | `[]` | Credentials name for private repos |
-| ingress | object | `{"annotations":{},"enabled":false,"hosts":[{"host":"chart-example.local","paths":[{"path":"/","pathType":"ImplementationSpecific"}]}],"tls":[]}` | Ingress configuration |
-| nameOverride | string | `""` |  |
-| nodeSelector | object | `{"kubernetes.io/os":"linux"}` | NodeSelector configuration |
-| podAnnotations | object | `{}` | PodAnnotation configuration |
-| podSecurityContext | object | `{}` | PodSecurityContext |
-| postgresql | object | `{"auth":{"database":"miw","username":"miw"},"external":{"auth":{"existingSecret":"","existingSecretKey":"password","password":"","username":""},"config":{"database":"","host":"","port":5432}},"internal":{"enabled":true}}` | Configuration of the Postgresql database (internal and external) |
-| postgresql.auth | object | `{"database":"miw","username":"miw"}` | Default settings for the primary database and user |
-| postgresql.auth.database | string | `"miw"` | MIW database name |
-| postgresql.auth.username | string | `"miw"` | username for MIW database |
-| postgresql.external | object | `{"auth":{"existingSecret":"","existingSecretKey":"password","password":"","username":""},"config":{"database":"","host":"","port":5432}}` | Configure own postgresql database |
-| postgresql.external.auth.existingSecret | string | `""` | Existing secret with provided password |
-| postgresql.external.auth.existingSecretKey | string | `"password"` | Key name of password in secret |
-| postgresql.external.auth.password | string | `""` | DB password |
-| postgresql.external.auth.username | string | `""` | DB username |
-| postgresql.external.config | object | `{"database":"","host":"","port":5432}` | General config |
-| postgresql.external.config.database | string | `""` | Existing database to use |
-| postgresql.external.config.host | string | `""` | Instance host or IP |
-| postgresql.external.config.port | int | `5432` | Instance port |
-| postgresql.internal | object | `{"enabled":true}` | Configure bundled postgresql |
-| postgresql.internal.enabled | bool | `true` | Enable bundled database |
-| replicaCount | int | `1` | The amount of replicas to run |
-| resources | object | `{"limits":{"cpu":4,"memory":"1Gi"},"requests":{"cpu":"250m","memory":"500Mi"}}` | Resource boundaries |
-| secrets | object | `{"ENCRYPTION_KEY":"","KEYCLOAK_CLIENT_ID":""}` | Parameters for the application (will be stored as secrets - so, for important values, ...) |
-| secrets.ENCRYPTION_KEY | string | `""` | AES encryption key used to encrypt/decrypt private keys (random 32 chars) |
-| secrets.KEYCLOAK_CLIENT_ID | string | `""` | Keycloak confidential client id for MIW application |
-| securityContext | object | `{"allowPrivilegeEscalation":false,"privileged":false,"runAsGroup":11111,"runAsNonRoot":true,"runAsUser":11111}` | Preconfigured SecurityContext |
-| service | object | `{"port":8080,"type":"ClusterIP"}` | Service configuration |
-| serviceAccount | object | `{"annotations":{},"create":true,"name":""}` | ServiceAccount configuration |
-| tolerations | list | `[]` | Tolerations configuration |
->>>>>>> ea2df7c0
 
 ## Maintainers
 
